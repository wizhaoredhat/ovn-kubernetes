// +build linux

package cni

import (
	"fmt"
	"net"
	"os/exec"
	"strings"

	"github.com/sirupsen/logrus"

	"github.com/Mellanox/sriovnet"
	"github.com/containernetworking/cni/pkg/types/current"
	"github.com/containernetworking/plugins/pkg/ip"
	"github.com/containernetworking/plugins/pkg/ns"
	"github.com/vishvananda/netlink"
)

func renameLink(curName, newName string) error {
	link, err := netlink.LinkByName(curName)
	if err != nil {
		return err
	}

	if err := netlink.LinkSetDown(link); err != nil {
		return err
	}
	if err := netlink.LinkSetName(link, newName); err != nil {
		return err
	}
	if err := netlink.LinkSetUp(link); err != nil {
		return err
	}

	return nil
}

func moveIfToNetns(ifname string, netns ns.NetNS) error {
	vfDev, err := netlink.LinkByName(ifname)
	if err != nil {
		return fmt.Errorf("failed to lookup vf device %v: %q", ifname, err)
	}

	// move VF device to ns
	if err = netlink.LinkSetNsFd(vfDev, int(netns.Fd())); err != nil {
		return fmt.Errorf("failed to move device %+v to netns: %q", ifname, err)
	}

	return nil
}

func setupNetwork(link netlink.Link, ifInfo *PodInterfaceInfo) error {
	hwAddr, err := net.ParseMAC(ifInfo.MAC)
	if err != nil {
		return fmt.Errorf("failed to parse mac address for %s: %v", link.Attrs().Name, err)
	}
	err = netlink.LinkSetHardwareAddr(link, hwAddr)
	if err != nil {
		return fmt.Errorf("failed to add mac address %s to %s: %v", ifInfo.MAC, link.Attrs().Name, err)
	}
	addr, err := netlink.ParseAddr(ifInfo.IP)
	if err != nil {
		return err
	}
	err = netlink.AddrAdd(link, addr)
	if err != nil {
		return fmt.Errorf("failed to add IP addr %s to %s: %v", ifInfo.IP, link.Attrs().Name, err)
	}

	var foundDefault bool
	for _, route := range ifInfo.Routes {
		_, ipnet, err := net.ParseCIDR(route.Dest)
		if err != nil {
			return fmt.Errorf("failed to parse pod route %q: %v", route.Dest, err)
		}

		ipaddr := net.ParseIP(route.NextHop)
		if ipaddr == nil {
			return fmt.Errorf("failed to parse pod route gateway %q: %v", route.NextHop, err)
		}

		if err := ip.AddRoute(ipnet, ipaddr, link); err != nil {
			return fmt.Errorf("failed to add pod route %s via %s: %v", route.Dest, route.NextHop, err)
		}

		if ones, _ := ipnet.Mask.Size(); ones == 0 {
			foundDefault = true
		}
	}

	if !foundDefault {
		// If the pod routes did not include a default route,
		// add a "default" default route via the pod's gateway, if
		// one exists
		if gw := net.ParseIP(ifInfo.GW); gw != nil {
			if err := ip.AddRoute(nil, gw, link); err != nil {
				return fmt.Errorf("failed to add gateway route: %v", err)
			}
		}
	}

	return nil
}

func setupInterface(netns ns.NetNS, containerID, ifName string, ifInfo *PodInterfaceInfo) (*current.Interface, *current.Interface, error) {
	hostIface := &current.Interface{}
	contIface := &current.Interface{}

	var oldHostVethName string
	err := netns.Do(func(hostNS ns.NetNS) error {
		// create the veth pair in the container and move host end into host netns
		hostVeth, containerVeth, err := ip.SetupVeth(ifName, ifInfo.MTU, hostNS)
		if err != nil {
			return err
		}
		hostIface.Mac = hostVeth.HardwareAddr.String()
		contIface.Name = containerVeth.Name

		link, err := netlink.LinkByName(contIface.Name)
		if err != nil {
			return fmt.Errorf("failed to lookup %s: %v", contIface.Name, err)
		}

		err = setupNetwork(link, ifInfo)
		if err != nil {
			return err
		}
		contIface.Mac = ifInfo.MAC
		contIface.Sandbox = netns.Path()

		oldHostVethName = hostVeth.Name

		return nil
	})
	if err != nil {
		return nil, nil, err
	}

	// rename the host end of veth pair
	hostIface.Name = containerID[:15]
	if err := renameLink(oldHostVethName, hostIface.Name); err != nil {
		return nil, nil, fmt.Errorf("failed to rename %s to %s: %v", oldHostVethName, hostIface.Name, err)
	}

	return hostIface, contIface, nil
}

// Setup sriov interface in the pod
func setupSriovInterface(netns ns.NetNS, containerID, ifName string, ifInfo *PodInterfaceInfo, pciAddrs string) (*current.Interface, *current.Interface, error) {
	hostIface := &current.Interface{}
	contIface := &current.Interface{}

	// 1. get VF netdevice from PCI
	vfNetdevices, err := sriovnet.GetNetDevicesFromPci(pciAddrs)
	if err != nil {
		return nil, nil, err

	}

	// Make sure we have 1 netdevice per pci address
	if len(vfNetdevices) != 1 {
		return nil, nil, fmt.Errorf("failed to get one netdevice interface per %s", pciAddrs)
	}
	vfNetdevice := vfNetdevices[0]

	// 2. get Uplink netdevice
	uplink, err := sriovnet.GetUplinkRepresentor(pciAddrs)
	if err != nil {
		return nil, nil, err
	}

	// 3. get VF index from PCI
	vfIndex, err := sriovnet.GetVfIndexByPciAddress(pciAddrs)
	if err != nil {
		return nil, nil, err
	}

	// 4. lookup representor
	rep, err := sriovnet.GetVfRepresentor(uplink, vfIndex)
	if err != nil {
		return nil, nil, err
	}
	oldHostRepName := rep

	// 5. rename the host VF representor
	hostIface.Name = containerID[:15]
	if err = renameLink(oldHostRepName, hostIface.Name); err != nil {
		return nil, nil, fmt.Errorf("failed to rename %s to %s: %v", oldHostRepName, hostIface.Name, err)
	}
	link, err := netlink.LinkByName(hostIface.Name)
	if err != nil {
		return nil, nil, err
	}
	hostIface.Mac = link.Attrs().HardwareAddr.String()

	// 6. set MTU on VF representor
	if err = netlink.LinkSetMTU(link, ifInfo.MTU); err != nil {
		return nil, nil, fmt.Errorf("failed to set MTU on %s: %v", hostIface.Name, err)
	}

	// 7. Move VF to Container namespace
	err = moveIfToNetns(vfNetdevice, netns)
	if err != nil {
		return nil, nil, err
	}

	err = netns.Do(func(hostNS ns.NetNS) error {
		contIface.Name = ifName
		err = renameLink(vfNetdevice, contIface.Name)
		if err != nil {
			return err
		}
		link, err = netlink.LinkByName(contIface.Name)
		if err != nil {
			return err
		}
		err = netlink.LinkSetMTU(link, ifInfo.MTU)
		if err != nil {
			return err
		}
		err = netlink.LinkSetUp(link)
		if err != nil {
			return err
		}

		err = setupNetwork(link, ifInfo)
		if err != nil {
			return err
		}

		contIface.Mac = ifInfo.MAC
		contIface.Sandbox = netns.Path()

		return nil
	})
	if err != nil {
		return nil, nil, err
	}

	return hostIface, contIface, nil
}

var iptablesCommands = [][]string{
	// Block MCS
	{"-A", "OUTPUT", "-p", "tcp", "-m", "tcp", "--dport", "22623", "-j", "REJECT"},
	{"-A", "OUTPUT", "-p", "tcp", "-m", "tcp", "--dport", "22624", "-j", "REJECT"},
	{"-A", "FORWARD", "-p", "tcp", "-m", "tcp", "--dport", "22623", "-j", "REJECT"},
	{"-A", "FORWARD", "-p", "tcp", "-m", "tcp", "--dport", "22624", "-j", "REJECT"},

	// Block cloud provider metadata IP except DNS
	{"-A", "OUTPUT", "-p", "tcp", "-m", "tcp", "-d", "169.254.169.254", "!", "--dport", "53", "-j", "REJECT"},
	{"-A", "OUTPUT", "-p", "udp", "-m", "udp", "-d", "169.254.169.254", "!", "--dport", "53", "-j", "REJECT"},
	{"-A", "FORWARD", "-p", "tcp", "-m", "tcp", "-d", "169.254.169.254", "!", "--dport", "53", "-j", "REJECT"},
	{"-A", "FORWARD", "-p", "udp", "-m", "udp", "-d", "169.254.169.254", "!", "--dport", "53", "-j", "REJECT"},
}

// ConfigureInterface sets up the container interface
func (pr *PodRequest) ConfigureInterface(namespace string, podName string, ifInfo *PodInterfaceInfo) ([]*current.Interface, error) {
	netns, err := ns.GetNS(pr.Netns)
	if err != nil {
		return nil, fmt.Errorf("failed to open netns %q: %v", pr.Netns, err)
	}
	defer netns.Close()

	var hostIface, contIface *current.Interface

	logrus.Debugf("CNI Conf %v", pr.CNIConf)
	if pr.CNIConf.DeviceID != "" {
		// SR-IOV Case
		hostIface, contIface, err = setupSriovInterface(netns, pr.SandboxID, pr.IfName, ifInfo, pr.CNIConf.DeviceID)

	} else {
		// General case
		hostIface, contIface, err = setupInterface(netns, pr.SandboxID, pr.IfName, ifInfo)
	}
	if err != nil {
		return nil, err
	}

	ifaceID := fmt.Sprintf("%s_%s", namespace, podName)

	ovsArgs := []string{
		"add-port", "br-int", hostIface.Name, "--", "set",
		"interface", hostIface.Name,
		fmt.Sprintf("external_ids:attached_mac=%s", ifInfo.MAC),
		fmt.Sprintf("external_ids:iface-id=%s", ifaceID),
		fmt.Sprintf("external_ids:ip_address=%s", ifInfo.IP),
		fmt.Sprintf("external_ids:sandbox=%s", pr.SandboxID),
	}

	if out, err := ovsExec(ovsArgs...); err != nil {
		return nil, fmt.Errorf("failure in plugging pod interface: %v\n  %q", err, out)
	}

	if err := clearPodBandwidth(pr.SandboxID); err != nil {
		return nil, err
	}

<<<<<<< HEAD
	if ingress > 0 || egress > 0 {
		var l netlink.Link
		l, err = netlink.LinkByName(hostIface.Name)
=======
	if ifInfo.Ingress > 0 || ifInfo.Egress > 0 {
		l, err := netlink.LinkByName(hostIface.Name)
>>>>>>> 8ea23e02
		if err != nil {
			return nil, fmt.Errorf("failed to find host veth interface %s: %v", hostIface.Name, err)
		}
		err = netlink.LinkSetTxQLen(l, 1000)
		if err != nil {
			return nil, fmt.Errorf("failed to set host veth txqlen: %v", err)
		}

		if err := setPodBandwidth(pr.SandboxID, hostIface.Name, ifInfo.Ingress, ifInfo.Egress); err != nil {
			return nil, err
		}
	}

	err = netns.Do(func(hostNS ns.NetNS) error {
		// Block access to certain things
		for _, args := range iptablesCommands {
			out, err := exec.Command("iptables", args...).CombinedOutput()
			if err != nil {
				return fmt.Errorf("could not set up pod iptables rules: %s", string(out))
			}
		}
		return nil
	})
	if err != nil {
		return nil, err
	}

	return []*current.Interface{hostIface, contIface}, nil
}

// PlatformSpecificCleanup deletes the OVS port
func (pr *PodRequest) PlatformSpecificCleanup() error {
	ifaceName := pr.SandboxID[:15]
	ovsArgs := []string{
		"del-port", "br-int", ifaceName,
	}
	out, err := exec.Command("ovs-vsctl", ovsArgs...).CombinedOutput()
	if err != nil && !strings.Contains(string(out), "no port named") {
		// DEL should be idempotent; don't return an error just log it
		logrus.Warningf("failed to delete OVS port %s: %v\n  %q", ifaceName, err, string(out))
	}

	_ = clearPodBandwidth(pr.SandboxID)

	return nil
}<|MERGE_RESOLUTION|>--- conflicted
+++ resolved
@@ -297,14 +297,9 @@
 		return nil, err
 	}
 
-<<<<<<< HEAD
-	if ingress > 0 || egress > 0 {
+	if ifInfo.Ingress > 0 || ifInfo.Egress > 0 {
 		var l netlink.Link
 		l, err = netlink.LinkByName(hostIface.Name)
-=======
-	if ifInfo.Ingress > 0 || ifInfo.Egress > 0 {
-		l, err := netlink.LinkByName(hostIface.Name)
->>>>>>> 8ea23e02
 		if err != nil {
 			return nil, fmt.Errorf("failed to find host veth interface %s: %v", hostIface.Name, err)
 		}
