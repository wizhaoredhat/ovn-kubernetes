--- conflicted
+++ resolved
@@ -1,7 +1,6 @@
 package addressset
 
 import (
-	goovn "github.com/ebay/go-ovn"
 	"net"
 	"strings"
 	"sync"
@@ -273,13 +272,6 @@
 	return nil
 }
 
-<<<<<<< HEAD
-func (as *fakeAddressSets) UpdateIPCache(ips []net.IP) {
-}
-
-func (as *fakeAddressSets) PrepareAddIPsCmds(ips []net.IP) ([]*goovn.OvnCommand, error) {
-	return nil, nil
-=======
 func (as *fakeAddressSets) GetIPs() ([]string, []string) {
 	as.Lock()
 	defer as.Unlock()
@@ -295,16 +287,11 @@
 	}
 
 	return v4ips, v6ips
->>>>>>> f0d82ea9
 }
 
 func (as *fakeAddressSets) SetIPs(ips []net.IP) error {
 	// NOOP
 	return nil
-}
-
-func (as *fakeAddressSets) PrepareDeleteIPsCmds(ips []net.IP) ([]*goovn.OvnCommand, error) {
-	return nil, nil
 }
 
 func (as *fakeAddressSets) DeleteIPs(ips []net.IP) error {
